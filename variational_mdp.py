--- conflicted
+++ resolved
@@ -632,22 +632,7 @@
             (vae_mdp.state_shape, vae_mdp.action_shape, vae_mdp.reward_shape, vae_mdp.state_shape, vae_mdp.label_shape),
         )
 
-<<<<<<< HEAD
     dataset = dataset_generator()
-=======
-    class EvalDatasetGenerator:
-        def __init__(self, eval_iterator, labeling_function):
-            self._eval_iterator = eval_iterator
-            self._labeling_function = labeling_function
-            self._data = None
-
-        def __call__(self, *args, **kwargs):
-            self._data = gather_rl_observations(self._eval_iterator, self._labeling_function)
-            return dataset_generator(self._data)
-
-        def __del__(self):
-            del self._data
->>>>>>> 5536ed04
 
     num_episodes = tf_metrics.NumberOfEpisodes()
     env_steps = tf_metrics.EnvironmentSteps()
@@ -668,7 +653,6 @@
         # Collect a few steps using collect_policy and save to the replay buffer.
         driver.run()
 
-<<<<<<< HEAD
         training_step(dataset=dataset, batch_size=batch_size, vae_mdp=vae_mdp, optimizer=optimizer,
                       annealing_period=annealing_period, global_step=global_step, dataset_size=dataset_size,
                       display_progressbar=display_progressbar, start_step=start_step, epoch=0,
@@ -681,29 +665,6 @@
                           "env_steps": env_steps.result(),
                           "replay_buffer_frames": replay_buffer.num_frames()} if not parallelization else {
                           "replay_buffer_frames": replay_buffer.num_frames()})
-=======
-        data = gather_rl_observations(iterator, labeling_function)
-        generated_dataset = dataset_generator(data)
-        eval_dataset_generator = EvalDatasetGenerator(eval_iterator=eval_iterator, labeling_function=labeling_function)
-
-        exploration_metrics = {
-            "num_episodes": num_episodes.result(),
-            "env_steps": env_steps.result(),
-            "replay_buffer_frames": replay_buffer.num_frames()} if not parallelization else {
-            "replay_buffer_frames": replay_buffer.num_frames()}
-
-        training_step(dataset=generated_dataset, batch_size=batch_size, vae_mdp=vae_mdp, optimizer=optimizer,
-                      annealing_period=annealing_period, global_step=global_step, dataset_size=dataset_size,
-                      display_progressbar=display_progressbar, start_step=start_step, epoch=0,
-                      progressbar=progressbar, dataset_generator=eval_dataset_generator,
-                      save_model_interval=save_model_interval, eval_ratio=1., save_directory=save_directory,
-                      log_name=log_name, train_summary_writer=train_summary_writer, log_interval=log_interval,
-                      manager=manager, logs=logs, start_annealing_step=start_annealing_step, max_steps=max_steps,
-                      additional_metrics=exploration_metrics)
-        del generated_dataset
-        del data
-        del eval_dataset_generator
->>>>>>> 5536ed04
 
     if global_step.numpy() > max_steps:
         return
